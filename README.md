# NeuralUDF: Learning Unsigned Distance Fields for Multi-view Reconstruction of Surfaces with Arbitrary Topologies (CVPR2023)

## [Project Page](https://www.xxlong.site/NeuralUDF/) | [Paper](https://arxiv.org/abs/2211.14173) 

<<<<<<< HEAD
We have released the core code now and will gradually release all the code in the following days.
=======
>>>>>>> 4843c06c

![](./docs/images/teaser.png)

## Introduction
We present a novel method, called NeuralUDF, for reconstructing surfaces with arbitrary topologies from 2D images via volume rendering.
However, these methods are limited to objects with closed surfaces since they adopt Signed Distance Function (SDF)
as surface representation which requires the target shape to be divided into inside and outside.
In this paper, we propose to represent surfaces as the Unsigned Distance Function (UDF) and
develop a new volume rendering scheme to learn the neural UDF representation.
Specifically, a new density function that correlates the property of UDF with the volume rendering scheme is introduced for robust optimization of the UDF fields.
Experiments on the DTU and DeepFashion3D datasets show that our method not only enables high-quality reconstruction of non-closed shapes with complex typologies, but also achieves comparable performance to the SDF based methods on the reconstruction of closed surfaces.
        
        
## Usage
            
### Setup environment
Set up a conda environment with the right packages using:
```
conda env create -f conda_env.yml
conda activate neuraludf
```

We leverage [MeshUDF](https://github.com/cvlab-epfl/MeshUDF) to extract mesh from the learned UDF field. 
Thank them for the great work.
To compile the custom version for your system, please run:
```
cd custom_mc
python setup.py build_ext --inplace
cd ..
```

#### Data Convention
Download the preprocessed 
[Deepfashion3D dataset](https://connecthkuhk-my.sharepoint.com/:u:/g/personal/xxlong_connect_hku_hk/EdAROUHE2UVHjrLruv9oVhsBN_t8SrndtkbBpNFhJjEZFQ?e=sZr0LE)
 we use and [GT point clouds](https://connecthkuhk-my.sharepoint.com/:u:/g/personal/xxlong_connect_hku_hk/EeBYbTaJHXZBss0hts1xNCwBlZ-Ju-8kbFPl_P4_SQHeQw?e=lSmjI1):
The DTU data and Deepfashion3d data are organized as follows:

```
<case_name>
|-- cameras_xxx.npz    # camera parameters
|-- image
    |-- 000.png        # target image for each view
    |-- 001.png
    ...
|-- mask
    |-- 000.png        # target mask each view (For unmasked setting, set all pixels as 255)
    |-- 001.png
    ...
```

Here the `cameras_xxx.npz` follows the data format in [IDR](https://github.com/lioryariv/idr/blob/main/DATA_CONVENTION.md), 
where `world_mat_xx` denotes the world to image projection matrix, and `scale_mat_xx` denotes the normalization matrix.

### Running

- **On objects with closed surfaces (DTU)**

The training has two stages. 
We apply blending-based patch loss (used in SparseNeuS) to further improve the reconstruction quality.

```shell
bash bashs/bash_dtu_blending.sh --gpu 0 --case scan118
bash bashs/bash_dtu_blending_ft.sh --gpu 0 --case scan118
```

- **On objects with open surfaces (Deepfashion3D)**
If the initial sparse_weight is inappropriate, adjust it in the fine-tuning stage
```shell
bash bashs/bash_garment_blending.sh --gpu 0 --case scan320 -s 0.001
bash bashs/bash_garment_blending_ft.sh --gpu 0 --case scan320 -s 0.01
```

- **Extract surface from trained model** 

```shell
python exp_runner_blending.py --mode validate_udf_mesh --conf <config_file> --case <case_name> --is_continue # use latest checkpoint
```

The corresponding mesh can be found in `exp/<case_name>/<exp_name>/meshes/<iter_steps>.ply`.


### Train NeuralUDF with your custom data

More information can be found in [preprocess_custom_data](https://github.com/Totoro97/NeuS/tree/main/preprocess_custom_data) of NeuS.

### The reconstruction results of ours and baselines
You can download the results of the methods mentioned in the paper here:
- [DeepFashion3D](https://connecthkuhk-my.sharepoint.com/:f:/g/personal/xxlong_connect_hku_hk/Et1G0_59EWJNvebXoVhv7PUBU2WQXU12UhEDsID2t-mZ7g?e=fXEKhn) 
- [DTU](https://connecthkuhk-my.sharepoint.com/:f:/g/personal/xxlong_connect_hku_hk/EuEd4C4Fj89JoDY4--ZKJUsBdbscnaBjwkwvdxTejH8IPQ?e=W916hg)

### Discussions and future work
As we stated in the paper, it's more difficult to train a UDF field than a SDF field, 
since UDF doesn't enforce any topological assumption (like the surfaces are closed) and UDF is not differentiable at zero-level sets.
Although we propose a series of strategies to alleviate the problem,
there are still some limitations, and hope that they can be addressed in the future.
-  The weight of the geometric regularization sometimes is sensitive to some cases, and need to be tuned for better results.
Maybe a more robust regularization stragtegy can handle this.
- How to initialize the UDF field for open surfaces ? In the work, we still adopt sphere initialization.
- How to extract mesh from the optimized UDF in a more robust way ? MeshUDF provides an inspiring and effective solution, 
but it's sensitive to the gradients near zero-level sets, and cannot handle non-manifold surfaces.

## Citation

Cite as below if you find this repository is helpful to your project:

```
@article{long2022neuraludf,
  title={NeuralUDF: Learning Unsigned Distance Fields for Multi-view Reconstruction of Surfaces with Arbitrary Topologies},
  author={Long, Xiaoxiao and Lin, Cheng and Liu, Lingjie and Liu, Yuan and Wang, Peng and Theobalt, Christian and Komura, Taku and Wang, Wenping},
  journal={arXiv preprint arXiv:2211.14173},
  year={2022}
}
```

## Acknowledgement

Some code snippets are borrowed from [NeuS](https://github.com/Totoro97/NeuS), 
[MeshUDF](https://github.com/cvlab-epfl/MeshUDF) and [SparseNeuS](https://github.com/xxlong0/SparseNeuS). 
Thanks for these great projects.<|MERGE_RESOLUTION|>--- conflicted
+++ resolved
@@ -2,10 +2,6 @@
 
 ## [Project Page](https://www.xxlong.site/NeuralUDF/) | [Paper](https://arxiv.org/abs/2211.14173) 
 
-<<<<<<< HEAD
-We have released the core code now and will gradually release all the code in the following days.
-=======
->>>>>>> 4843c06c
 
 ![](./docs/images/teaser.png)
 
